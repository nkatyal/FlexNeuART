--- conflicted
+++ resolved
@@ -3,13 +3,8 @@
 # https://github.com/castorini/docTTTTTquery
 # It reads all the predictions into memory
 import sys
-<<<<<<< HEAD
 import argparse
 import json
-=======
-import json
-import argparse
->>>>>>> 52fceec9
 
 from tqdm import tqdm
 
@@ -50,12 +45,7 @@
 
 doc_id_prev = None
 predicted_queries = []
-<<<<<<< HEAD
 
-doc_id_prev = None
-predicted_queries = []
-=======
->>>>>>> 52fceec9
 for doc_id, predicted_queries_partial in tqdm(zip(FileWrapper(args.doc_ids_path),
                                                   FileWrapper(args.predictions_path)), desc='reading predictions'):
     doc_id = doc_id.strip()
@@ -67,10 +57,7 @@
     doc_id_prev = doc_id
     predicted_queries.append(predicted_queries_partial)
 
-<<<<<<< HEAD
-=======
 # Not forgetting about the last batch
->>>>>>> 52fceec9
 if predicted_queries and doc_id_prev is not None:
     docid_to_preds[doc_id_prev] = ' '.join(predicted_queries)
 
@@ -83,16 +70,7 @@
             doce[DOC2QUERY_FIELD_TEXT] = text
             doce[DOC2QUERY_FIELD_TEXT_UNLEMM] = text_unlemm
 
-<<<<<<< HEAD
             outf.write(json.dumps(doce) + '\n')
 
         else:
-            print(f'WARNING: no predictionsf or {doc_id}')
-            
-=======
-
-            outf.write(json.dumps(doce) + '\n')
-
-        else:
-            print(f'WARNING: no predictions for {doc_id}')
->>>>>>> 52fceec9
+            print(f'WARNING: no predictions for {doc_id}')